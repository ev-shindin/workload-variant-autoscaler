--- conflicted
+++ resolved
@@ -339,9 +339,6 @@
 		constants.LabelModelName, modelName,
 		constants.LabelNamespace, deployNamespace)
 
-<<<<<<< HEAD
-	// TODO: add query to get prompt tokens (avgInputTokens not yet collected - will be needed later)
-=======
 	// Metric 2: Average prompt length (Input Tokens)
 	avgPromptToksQuery := fmt.Sprintf(`sum(rate(%s{%s="%s",%s="%s"}[1m]))/sum(rate(%s{%s="%s",%s="%s"}[1m]))`,
 		constants.VLLMRequestPromptTokensSum,
@@ -350,7 +347,6 @@
 		constants.VLLMRequestPromptTokensCount,
 		constants.LabelModelName, modelName,
 		constants.LabelNamespace, deployNamespace)
->>>>>>> 19aef806
 
 	// Metric 3: Average decode length (Output Tokens)
 	avgDecToksQuery := fmt.Sprintf(`sum(rate(%s{%s="%s",%s="%s"}[1m]))/sum(rate(%s{%s="%s",%s="%s"}[1m]))`,
@@ -411,7 +407,6 @@
 
 	// --- 3. Collect K8s and Static Info ---
 
-<<<<<<< HEAD
 	// Query 5: Total requests over retention period (stored in internal cache only)
 	// Convert retention period to Prometheus duration format (e.g., "10m", "1h", "30s")
 	retentionPeriodStr := formatPrometheusDuration(retentionPeriod)
@@ -430,17 +425,6 @@
 		logger.Log.Warn("failed to get total requests over retention period, using 0: ",
 			"model: ", modelName,
 			"retentionPeriod: ", retentionPeriodStr)
-=======
-	// number of replicas
-	numReplicas := int(*deployment.Spec.Replicas)
-
-	// accelerator type
-	acc := ""
-	if val, ok := opt.Labels["inference.optimization/acceleratorName"]; ok {
-		acc = val
-	} else {
-		logger.Log.Warn("acceleratorName label not found on VariantAutoscaling object", "object-name", opt.Name)
->>>>>>> 19aef806
 	}
 	FixValue(&totalRequestsOverRetention)
 
@@ -455,15 +439,9 @@
 	// number of replicas
 	numReplicas := int(*deployment.Spec.Replicas)
 
-<<<<<<< HEAD
 	// populate current alloc (refactored: metrics are passed separately, not stored in allocation)
 	// Note: In single-variant architecture, variantID, accelerator, maxBatch, and variantCost
 	// are not needed here as they are already defined in the parent VariantAutoscaling spec.
-=======
-	// --- 4. Populate Allocation Status ---
-
-	// populate current alloc
->>>>>>> 19aef806
 	currentAlloc := llmdVariantAutoscalingV1alpha1.Allocation{
 		NumReplicas: numReplicas,
 	}
