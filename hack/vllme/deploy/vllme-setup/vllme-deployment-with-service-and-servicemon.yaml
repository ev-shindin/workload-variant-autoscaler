apiVersion: apps/v1
kind: Deployment
metadata:
  name: vllme-deployment
  namespace: llm-d-sim
spec:
  replicas: 1
  selector:
    matchLabels:
      app: vllme
      llm-d.ai/inferenceServing: "true"
      llm-d.ai/model: ms-sim-llm-d-modelservice
  template:
    metadata:
      labels:
        app: vllme
        llm-d.ai/inferenceServing: "true"
        llm-d.ai/model: ms-sim-llm-d-modelservice
    spec:
      containers:
      - name: vllme
        image: quay.io/infernoautoscaler/vllme:0.2.1
        imagePullPolicy: Always
        env: 
        - name: MODEL_NAME
          value: "default" 
        - name: DECODE_TIME
          value: "20"        # In milliseconds, e.g., 50ms per token decode
        - name: PREFILL_TIME
          value: "20"       # In milliseconds, e.g., 100ms for prefill
        - name: MODEL_SIZE
          value: "25000"     # In MB, e.g., 25GB model size
        - name: KVC_PER_TOKEN
          value: "2"       # In MB, e.g., 100MB per token for KV cache
        - name: MAX_SEQ_LEN
          value: "2048"      # Max sequence length
        - name: MEM_SIZE
          value: "80000"     # Total device memory in MB, e.g., 80GB
        - name: AVG_TOKENS
          value: "128"       # Average generated tokens
        - name: TOKENS_DISTRIBUTION
          value: "deterministic"   # "uniform", "normal", "deterministic"
        - name: MAX_BATCH_SIZE
          value: "8"         # Max concurrent requests in a batch 
        - name: REALTIME
          value: "True"      # Boolean: "True" or "False"
        - name: MUTE_PRINT
          value: "False"     # Boolean: "True" or "False"
        ports:
        - containerPort: 80
        resources:
          limits:
            cpu: 500m
            memory: 1Gi
          requests:
            cpu: 100m
            memory: 500Mi
---
apiVersion: v1
kind: Service
metadata:
  name: vllme-service
  namespace: llm-d-sim
  labels:
    app: vllme
spec:
  selector:
    app: vllme  
  ports:
    - name: vllme
      port: 80
      protocol: TCP
      targetPort: 80
      nodePort: 30000
  type: NodePort
---
apiVersion: monitoring.coreos.com/v1
kind: ServiceMonitor
metadata:
  name: vllme-servicemonitor
<<<<<<< HEAD
  namespace: inferno-autoscaler-monitoring
=======
  namespace: llm-d-sim
>>>>>>> 2369be6c
  labels:
    app: vllme
    release: kube-prometheus-stack
spec:
  selector:
    matchLabels:
      app: vllme
  endpoints:
  - port: vllme
    path: /metrics
    interval: 15s
  namespaceSelector:
    any: true
---<|MERGE_RESOLUTION|>--- conflicted
+++ resolved
@@ -78,11 +78,7 @@
 kind: ServiceMonitor
 metadata:
   name: vllme-servicemonitor
-<<<<<<< HEAD
   namespace: inferno-autoscaler-monitoring
-=======
-  namespace: llm-d-sim
->>>>>>> 2369be6c
   labels:
     app: vllme
     release: kube-prometheus-stack
