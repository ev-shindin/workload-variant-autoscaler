# Image URL to use all building/pushing image targets
IMAGE_TAG_BASE ?= quay.io/infernoautoscaler
IMG_TAG ?= 0.0.1-multi-arch
IMG ?= $(IMAGE_TAG_BASE)/inferno-controller:$(IMG_TAG)
KIND_ARGS ?= -t mix -n 3 -g 2   # Default: 3 nodes, 2 GPUs per node, mixed vendors
KUBECONFIG ?= $(HOME)/.kube/config
K8S_VERSION ?= v1.32.0

# Get the currently used golang install path (in GOPATH/bin, unless GOBIN is set)
ifeq (,$(shell go env GOBIN))
GOBIN=$(shell go env GOPATH)/bin
else
GOBIN=$(shell go env GOBIN)
endif

# CONTAINER_TOOL defines the container tool to be used for building images.
# Be aware that the target commands are only tested with Docker which is
# scaffolded by default. However, you might want to replace it to use other
# tools. (i.e. podman)
CONTAINER_TOOL ?= docker

# Setting SHELL to bash allows bash commands to be executed by recipes.
# Options are set to exit when a recipe line exits non-zero or a piped command fails.
SHELL = /usr/bin/env bash -o pipefail
.SHELLFLAGS = -ec

.PHONY: all
all: build

##@ General

# The help target prints out all targets with their descriptions organized
# beneath their categories. The categories are represented by '##@' and the
# target descriptions by '##'. The awk command is responsible for reading the
# entire set of makefiles included in this invocation, looking for lines of the
# file as xyz: ## something, and then pretty-format the target and help. Then,
# if there's a line with ##@ something, that gets pretty-printed as a category.
# More info on the usage of ANSI control characters for terminal formatting:
# https://en.wikipedia.org/wiki/ANSI_escape_code#SGR_parameters
# More info on the awk command:
# http://linuxcommand.org/lc3_adv_awk.php

.PHONY: help
help: ## Display this help.
	@awk 'BEGIN {FS = ":.*##"; printf "\nUsage:\n  make \033[36m<target>\033[0m\n"} /^[a-zA-Z_0-9-]+:.*?##/ { printf "  \033[36m%-15s\033[0m %s\n", $$1, $$2 } /^##@/ { printf "\n\033[1m%s\033[0m\n", substr($$0, 5) } ' $(MAKEFILE_LIST)

##@ Development

.PHONY: manifests
manifests: controller-gen ## Generate WebhookConfiguration, ClusterRole and CustomResourceDefinition objects.
	$(CONTROLLER_GEN) rbac:roleName=manager-role crd webhook paths="./..." output:crd:artifacts:config=config/crd/bases

.PHONY: generate
generate: controller-gen ## Generate code containing DeepCopy, DeepCopyInto, and DeepCopyObject method implementations.
	$(CONTROLLER_GEN) object:headerFile="hack/boilerplate.go.txt" paths="./..."

.PHONY: fmt
fmt: ## Run go fmt against code.
	go fmt ./...

.PHONY: vet
vet: ## Run go vet against code.
	go vet ./...

.PHONY: test
test: manifests generate fmt vet setup-envtest ## Run tests.
	KUBEBUILDER_ASSETS="$(shell $(ENVTEST) use $(ENVTEST_K8S_VERSION) --bin-dir $(LOCALBIN) -p path)" go test $$(go list ./... | grep -v /e2e) -coverprofile cover.out

# Creates a multi-node Kind cluster
# Adds emulated GPU labels and capacities per node 
.PHONY: create-kind-cluster
create-kind-cluster:
	export KIND=$(KIND) KUBECTL=$(KUBECTL) && \
		hack/create-kind-gpu-cluster.sh $(KIND_ARGS)

# Destroys the Kind cluster created by `create-kind-cluster`
.PHONY: destroy-kind-cluster
destroy-kind-cluster:
	export KIND=$(KIND) KUBECTL=$(KUBECTL) && \
        hack/destroy-kind-cluster.sh

# Create Kind cluster (if needed)
# Deploys the Inferno Autoscaler on a Kind cluster with emulated GPU support.
# This target assumes that the Kind cluster has been created and is running.
.PHONY: deploy-inferno-emulated-on-kind
deploy-inferno-emulated-on-kind:
	@echo ">>> Deploying Inferno-autoscaler (cluster args: $(KIND_ARGS), image: $(IMG))"
	export KIND=$(KIND) KUBECTL=$(KUBECTL) IMG=$(IMG) && \
		hack/deploy-inferno-emulated-on-kind.sh $(KIND_ARGS)

# Deploy controller in emulator mode
.PHONY: deploy-emulated
deploy-emulated: deploy

.PHONY: undeploy-inferno-on-kind
undeploy-inferno-on-kind:
	make undeploy
	kubectl delete ns/inferno-autoscaler-system --ignore-not-found
	kubectl delete ns/inferno-autoscaler-monitoring --ignore-not-found

# Creates Kind cluster with emulated GPU support (if needed)
# Deploys the Inferno Autoscaler on a Kind cluster
# Deploys the llm-d components in the same Kind cluster
.PHONY: deploy-llm-d-inferno-emulated-on-kind
deploy-llm-d-inferno-emulated-on-kind:
	@echo ">>> Deploying integrated llm-d and Inferno-autoscaler (cluster args: $(KIND_ARGS), image: $(IMG))"
	export KIND=$(KIND) KUBECTL=$(KUBECTL) IMG=$(IMG) && \
		hack/deploy-llm-d-inferno-emulated-on-kind.sh $(KIND_ARGS)

## Deploy Inferno Autoscaler to OpenShift cluster with specified image.
.PHONY: deploy-inferno-on-openshift
deploy-inferno-on-openshift: manifests kustomize ## Deploy Inferno Autoscaler to OpenShift cluster with specified image.
	@echo "Deploying Inferno Autoscaler to OpenShift with image: $(IMG)"
	@echo "Target namespace: $(or $(NAMESPACE),inferno-autoscaler-system)"
	NAMESPACE=$(or $(NAMESPACE),inferno-autoscaler-system) IMG=$(IMG) ./hack/deploy-inferno-openshift.sh

.PHONY: undeploy-llm-d-inferno-emulated-on-kind
undeploy-llm-d-inferno-emulated-on-kind:
	@echo ">>> Undeploying llm-d and Inferno-autoscaler"
	hack/undeploy-llm-d-inferno-emulated-on-kind.sh

# TODO(user): To use a different vendor for e2e tests, modify the setup under 'tests/e2e'.
# The default setup assumes Kind is pre-installed and builds/loads the Manager Docker image locally.
# CertManager is installed by default; skip with:
# - CERT_MANAGER_INSTALL_SKIP=true
.PHONY: test-e2e
test-e2e: manifests generate fmt vet ## Run the e2e tests. Expected an isolated environment using Kind.
	@command -v $(KIND) >/dev/null 2>&1 || { \
		echo "Kind is not installed. Please install Kind manually."; \
		exit 1; \
	}
<<<<<<< HEAD
	$(eval FOCUS_ARGS := $(if $(FOCUS),-ginkgo.focus="$(FOCUS)",))
	$(eval SKIP_ARGS := $(if $(SKIP),-ginkgo.skip="$(SKIP)",))
	export KUBECONFIG=$(KUBECONFIG) K8S_EXPECTED_VERSION=$(K8S_VERSION) && go test ./test/e2e/ -timeout 30m -v -ginkgo.v $(FOCUS_ARGS) $(SKIP_ARGS)
=======
	export KUBECONFIG=$(KUBECONFIG) K8S_EXPECTED_VERSION=$(K8S_VERSION) && go test ./test/e2e/ -v -ginkgo.v -timeout=20m
>>>>>>> 1872da90

.PHONY: lint
lint: golangci-lint ## Run golangci-lint linter
	$(GOLANGCI_LINT) run

.PHONY: lint-fix
lint-fix: golangci-lint ## Run golangci-lint linter and perform fixes
	$(GOLANGCI_LINT) run --fix

.PHONY: lint-config
lint-config: golangci-lint ## Verify golangci-lint linter configuration
	$(GOLANGCI_LINT) config verify

##@ Build

.PHONY: build
build: manifests generate fmt vet ## Build manager binary.
	go build -o bin/manager cmd/main.go

.PHONY: run
run: manifests generate fmt vet ## Run a controller from your host.
	go run ./cmd/main.go

# If you wish to build the manager image targeting other platforms you can use the --platform flag.
# (i.e. docker build --platform linux/arm64). However, you must enable docker buildKit for it.
# More info: https://docs.docker.com/develop/develop-images/build_enhancements/
.PHONY: docker-build
docker-build: ## Build docker image with the manager.
	$(CONTAINER_TOOL) build -t ${IMG} .

.PHONY: docker-push
docker-push: ## Push docker image with the manager.
	$(CONTAINER_TOOL) push ${IMG}

# PLATFORMS defines the target platforms for the manager image be built to provide support to multiple
# architectures. (i.e. make docker-buildx IMG=myregistry/mypoperator:0.0.1). To use this option you need to:
# - be able to use docker buildx. More info: https://docs.docker.com/build/buildx/
# - have enabled BuildKit. More info: https://docs.docker.com/develop/develop-images/build_enhancements/
# - be able to push the image to your registry (i.e. if you do not set a valid value via IMG=<myregistry/image:<tag>> then the export will fail)
# To adequately provide solutions that are compatible with multiple platforms, you should consider using this option.
PLATFORMS ?= linux/arm64,linux/amd64,linux/s390x,linux/ppc64le
BUILDER_NAME ?= inferno-autoscaler-builder

.PHONY: docker-buildx
docker-buildx: ## Build and push docker image for the manager for cross-platform support
	# copy existing Dockerfile and insert --platform=${BUILDPLATFORM} into Dockerfile.cross, and preserve the original Dockerfile
	sed -e '1 s/\(^FROM\)/FROM --platform=\$$\{BUILDPLATFORM\}/; t' -e ' 1,// s//FROM --platform=\$$\{BUILDPLATFORM\}/' Dockerfile > Dockerfile.cross
	- $(CONTAINER_TOOL) buildx create --name inferno-autoscaler-builder
	$(CONTAINER_TOOL) buildx use inferno-autoscaler-builder
	- $(CONTAINER_TOOL) buildx build --push --platform=$(PLATFORMS) --tag ${IMG} -f Dockerfile.cross .
	- $(CONTAINER_TOOL) buildx rm inferno-autoscaler-builder
	rm Dockerfile.cross

.PHONY: build-installer
build-installer: manifests generate kustomize ## Generate a consolidated YAML with CRDs and deployment.
	mkdir -p dist
	cd config/manager && $(KUSTOMIZE) edit set image controller=${IMG}
	$(KUSTOMIZE) build config/default > dist/install.yaml

##@ Deployment

ifndef ignore-not-found
  ignore-not-found = false
endif

.PHONY: install
install: manifests kustomize ## Install CRDs into the K8s cluster specified in ~/.kube/config.
	$(KUSTOMIZE) build config/crd | $(KUBECTL) apply -f -

.PHONY: uninstall
uninstall: manifests kustomize ## Uninstall CRDs from the K8s cluster specified in ~/.kube/config. Call with ignore-not-found=true to ignore resource not found errors during deletion.
	$(KUSTOMIZE) build config/crd | $(KUBECTL) delete --ignore-not-found=$(ignore-not-found) -f -

.PHONY: deploy
deploy: manifests kustomize ## Deploy controller to the K8s cluster specified in ~/.kube/config.
	cd config/manager && $(KUSTOMIZE) edit set image controller=${IMG}
	$(KUSTOMIZE) build config/default | $(KUBECTL) apply -f -

.PHONY: undeploy
undeploy: kustomize ## Undeploy controller from the K8s cluster specified in ~/.kube/config. Call with ignore-not-found=true to ignore resource not found errors during deletion.
	$(KUSTOMIZE) build config/default | $(KUBECTL) delete --ignore-not-found=$(ignore-not-found) -f -

##@ Dependencies

## Location to install dependencies to
LOCALBIN ?= $(shell pwd)/bin
$(LOCALBIN):
	mkdir -p $(LOCALBIN)

## Tool Binaries
KUBECTL ?= kubectl
KIND ?= kind
KUSTOMIZE ?= $(LOCALBIN)/kustomize
CONTROLLER_GEN ?= $(LOCALBIN)/controller-gen
ENVTEST ?= $(LOCALBIN)/setup-envtest
GOLANGCI_LINT = $(LOCALBIN)/golangci-lint

## Tool Versions
KUSTOMIZE_VERSION ?= v5.6.0
CONTROLLER_TOOLS_VERSION ?= v0.17.2
#ENVTEST_VERSION is the version of controller-runtime release branch to fetch the envtest setup script (i.e. release-0.20)
ENVTEST_VERSION ?= $(shell go list -m -f "{{ .Version }}" sigs.k8s.io/controller-runtime | awk -F'[v.]' '{printf "release-%d.%d", $$2, $$3}')
#ENVTEST_K8S_VERSION is the version of Kubernetes to use for setting up ENVTEST binaries (i.e. 1.31)
ENVTEST_K8S_VERSION ?= $(shell go list -m -f "{{ .Version }}" k8s.io/api | awk -F'[v.]' '{printf "1.%d", $$3}')
GOLANGCI_LINT_VERSION ?= v1.63.4

.PHONY: kustomize
kustomize: $(KUSTOMIZE) ## Download kustomize locally if necessary.
$(KUSTOMIZE): $(LOCALBIN)
	$(call go-install-tool,$(KUSTOMIZE),sigs.k8s.io/kustomize/kustomize/v5,$(KUSTOMIZE_VERSION))

.PHONY: controller-gen
controller-gen: $(CONTROLLER_GEN) ## Download controller-gen locally if necessary.
$(CONTROLLER_GEN): $(LOCALBIN)
	$(call go-install-tool,$(CONTROLLER_GEN),sigs.k8s.io/controller-tools/cmd/controller-gen,$(CONTROLLER_TOOLS_VERSION))


CRD_REF_DOCS_BIN := $(shell go env GOPATH)/bin/crd-ref-docs
CRD_SOURCE_PATH := ./api/v1alpha1
CRD_CONFIG := ./hack/crd-doc-gen/config.yaml
CRD_RENDERER := markdown
CRD_OUTPUT := ./docs/crd-docs.md

.PHONY: crd-docs install-crd-ref-docs

# Install crd-ref-docs if not already present
install-crd-ref-docs:
	@if [ ! -f "$(CRD_REF_DOCS_BIN)" ]; then \
		echo "Installing crd-ref-docs..."; \
		go install github.com/elastic/crd-ref-docs@latest; \
	fi

# Generate CRD documentation
crd-docs: install-crd-ref-docs
	$(CRD_REF_DOCS_BIN) \
		--source-path=$(CRD_SOURCE_PATH) \
		--config=$(CRD_CONFIG) \
		--renderer=$(CRD_RENDERER)
		# Fallback: if the tool produced out.md, rename it
	@if [ -f ./out.md ]; then mv ./out.md $(CRD_OUTPUT); fi
	@if [ -f ./docs/out.md ]; then mv ./docs/out.md $(CRD_OUTPUT); fi
	@test -f $(CRD_OUTPUT) && echo "✅ CRD documentation generated at $(CRD_OUTPUT)" || \
	 (echo "❌ Expected $(CRD_OUTPUT) not found. Check $(CRD_CONFIG) or tool output."; exit 1)

.PHONY: setup-envtest
setup-envtest: envtest ## Download the binaries required for ENVTEST in the local bin directory.
	@echo "Setting up envtest binaries for Kubernetes version $(ENVTEST_K8S_VERSION)..."
	@$(ENVTEST) use $(ENVTEST_K8S_VERSION) --bin-dir $(LOCALBIN) -p path || { \
		echo "Error: Failed to set up envtest binaries for version $(ENVTEST_K8S_VERSION)."; \
		exit 1; \
	}

.PHONY: envtest
envtest: $(ENVTEST) ## Download setup-envtest locally if necessary.
$(ENVTEST): $(LOCALBIN)
	$(call go-install-tool,$(ENVTEST),sigs.k8s.io/controller-runtime/tools/setup-envtest,$(ENVTEST_VERSION))

.PHONY: golangci-lint
golangci-lint: $(GOLANGCI_LINT) ## Download golangci-lint locally if necessary.
$(GOLANGCI_LINT): $(LOCALBIN)
	$(call go-install-tool,$(GOLANGCI_LINT),github.com/golangci/golangci-lint/cmd/golangci-lint,$(GOLANGCI_LINT_VERSION))

# go-install-tool will 'go install' any package with custom target and name of binary, if it doesn't exist
# $1 - target path with name of binary
# $2 - package url which can be installed
# $3 - specific version of package
define go-install-tool
@[ -f "$(1)-$(3)" ] || { \
set -e; \
package=$(2)@$(3) ;\
echo "Downloading $${package}" ;\
rm -f $(1) || true ;\
GOBIN=$(LOCALBIN) go install $${package} ;\
mv $(1) $(1)-$(3) ;\
} ;\
ln -sf $(1)-$(3) $(1)
endef<|MERGE_RESOLUTION|>--- conflicted
+++ resolved
@@ -129,13 +129,9 @@
 		echo "Kind is not installed. Please install Kind manually."; \
 		exit 1; \
 	}
-<<<<<<< HEAD
 	$(eval FOCUS_ARGS := $(if $(FOCUS),-ginkgo.focus="$(FOCUS)",))
 	$(eval SKIP_ARGS := $(if $(SKIP),-ginkgo.skip="$(SKIP)",))
 	export KUBECONFIG=$(KUBECONFIG) K8S_EXPECTED_VERSION=$(K8S_VERSION) && go test ./test/e2e/ -timeout 30m -v -ginkgo.v $(FOCUS_ARGS) $(SKIP_ARGS)
-=======
-	export KUBECONFIG=$(KUBECONFIG) K8S_EXPECTED_VERSION=$(K8S_VERSION) && go test ./test/e2e/ -v -ginkgo.v -timeout=20m
->>>>>>> 1872da90
 
 .PHONY: lint
 lint: golangci-lint ## Run golangci-lint linter
